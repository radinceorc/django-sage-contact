import os
from email.utils import make_msgid

from django.conf import settings
from django.contrib.sites.models import Site
from django.core.mail import EmailMessage
from django.db.models.signals import post_save, pre_save
from django.dispatch import receiver
from django.template.loader import render_to_string
<<<<<<< HEAD
from django.db.models.signals import pre_save, post_save
from sage_contact.constants.settings import (
    EMAIL_EXTRA_HEADERS_CONTENT_TRANSFER_ENCODING,
    EMAIL_EXTRA_HEADERS_CONTENT_TYPE,
    EMAIL_EXTRA_HEADERS_MIME_VERSION,
    EMAIL_EXTRA_HEADERS_X_AUTO_RESPONSE_SUPPRESS,
    EMAIL_EXTRA_HEADERS_X_PRIORITY,
    EMAIL_EXTRA_HEADERS_X_SPAMD_RESULT,
    EMAIL_CONFIRMATION_SUBJECT,
)
from sage_contact.models import (
    FullSupportRequest,
)
=======

from sage_contact.models import (FullSupportRequest, SupportRequestBase,
                                 SupportRequestWithLocation,
                                 SupportRequestWithPhone)
>>>>>>> dac1dfc6


@receiver(pre_save, sender=FullSupportRequest)
def update_contacted_before_status(sender, instance, **kwargs):
    # Check if the email has been used before in any FullSupportRequest record
    instance.contacted_before = FullSupportRequest.objects.filter(
        email=instance.email
    ).exists()


@receiver(pre_save, sender=FullSupportRequest)
def assign_user_field(sender, instance, **kwargs):
    request = kwargs.get("request", None)
    if request and request.user.is_authenticated:
        instance.user = request.user


@receiver(post_save, sender=FullSupportRequest)
def send_confirmation_email(sender, instance, created, **kwargs):
    if not created:
        return

    # Check if the SEND_EMAIL_AFTER_SAGE_CONTACT_SUPPORT_FORM is True
    if not getattr(settings, "SEND_EMAIL_AFTER_SAGE_CONTACT_SUPPORT_FORM", True):
        return

    # Check if the SAGE_CONTACT_SUPPORT_EMAIL_TEMPLATE_PATH is set and exists
    template_path = getattr(settings, "SAGE_CONTACT_SUPPORT_EMAIL_TEMPLATE_PATH", None)
    if not template_path or not os.path.exists(
        os.path.join(settings.BASE_DIR, template_path)
    ):
        return

    # Get the current site domain
    current_site = Site.objects.get_current()
    domain = current_site.domain

    # Create the email subject and body using an HTML template
<<<<<<< HEAD
    subject = EMAIL_CONFIRMATION_SUBJECT
=======
    subject = "We have received your contact request"
>>>>>>> dac1dfc6
    body = render_to_string(
        template_path,
        {
            "full_name": instance.full_name,
            "subject": instance.subject,
            "message": instance.message,
            "contact_reason": instance.get_contact_reason_display(),
            "preferred_contact_method": instance.get_preferred_contact_method_display(),
        },
    )

    # Create the email message
    email = EmailMessage(
        subject=subject,
        body=body,
        from_email=settings.DEFAULT_FROM_EMAIL,
        to=[instance.email],
    )

    # Specify that the body is HTML
    email.content_subtype = "html"

    # Add standard headers
    email.extra_headers = {
        "MIME-Version": EMAIL_EXTRA_HEADERS_MIME_VERSION,
        "Content-Type": EMAIL_EXTRA_HEADERS_CONTENT_TYPE,
        "Content-Transfer-Encoding": EMAIL_EXTRA_HEADERS_CONTENT_TRANSFER_ENCODING,
        "X-Priority": EMAIL_EXTRA_HEADERS_X_PRIORITY,
        "Message-ID": make_msgid(domain=domain),
<<<<<<< HEAD
        "X-Auto-Response-Suppress": EMAIL_EXTRA_HEADERS_X_AUTO_RESPONSE_SUPPRESS,
        "X-Spamd-Result": EMAIL_EXTRA_HEADERS_X_SPAMD_RESULT,
=======
        "X-Auto-Response-Suppress": "All",
        "X-Spamd-Result": "default: False [-0.90 / 15.00]",
>>>>>>> dac1dfc6
    }

    # Send the email
    email.send(fail_silently=False)<|MERGE_RESOLUTION|>--- conflicted
+++ resolved
@@ -7,7 +7,6 @@
 from django.db.models.signals import post_save, pre_save
 from django.dispatch import receiver
 from django.template.loader import render_to_string
-<<<<<<< HEAD
 from django.db.models.signals import pre_save, post_save
 from sage_contact.constants.settings import (
     EMAIL_EXTRA_HEADERS_CONTENT_TRANSFER_ENCODING,
@@ -21,12 +20,7 @@
 from sage_contact.models import (
     FullSupportRequest,
 )
-=======
 
-from sage_contact.models import (FullSupportRequest, SupportRequestBase,
-                                 SupportRequestWithLocation,
-                                 SupportRequestWithPhone)
->>>>>>> dac1dfc6
 
 
 @receiver(pre_save, sender=FullSupportRequest)
@@ -65,11 +59,7 @@
     domain = current_site.domain
 
     # Create the email subject and body using an HTML template
-<<<<<<< HEAD
     subject = EMAIL_CONFIRMATION_SUBJECT
-=======
-    subject = "We have received your contact request"
->>>>>>> dac1dfc6
     body = render_to_string(
         template_path,
         {
@@ -99,13 +89,8 @@
         "Content-Transfer-Encoding": EMAIL_EXTRA_HEADERS_CONTENT_TRANSFER_ENCODING,
         "X-Priority": EMAIL_EXTRA_HEADERS_X_PRIORITY,
         "Message-ID": make_msgid(domain=domain),
-<<<<<<< HEAD
         "X-Auto-Response-Suppress": EMAIL_EXTRA_HEADERS_X_AUTO_RESPONSE_SUPPRESS,
         "X-Spamd-Result": EMAIL_EXTRA_HEADERS_X_SPAMD_RESULT,
-=======
-        "X-Auto-Response-Suppress": "All",
-        "X-Spamd-Result": "default: False [-0.90 / 15.00]",
->>>>>>> dac1dfc6
     }
 
     # Send the email
